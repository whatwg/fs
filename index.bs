--- conflicted
+++ resolved
@@ -93,12 +93,8 @@
 and a <dfn for="file entry">shared lock count</dfn> (a number representing the number shared locks that are taken at a given point in time).
 
 <div algorithm>
-<<<<<<< HEAD
-To <dfn for="file entry/lock">take</dfn> a [=file entry/lock=] with a |value| of "`exclusive`" or "`shared`" on a given [=file entry=] |file|,
-run these steps:
-=======
+
 To <dfn for="file entry/lock">take</dfn> a [=file entry/lock=] with a |value| of "`exclusive`" or "`shared`" on a given [=file entry=] |file|:
->>>>>>> abad8960
 
 1. Let |lock| be the |file|'s [=file entry/lock=].
 1. Let |count| be the |file|'s [=file entry/shared lock count=].
@@ -233,19 +229,11 @@
   :: Returns the [=entry/name=] of the entry represented by |handle|.
 </div>
 
-<<<<<<< HEAD
-The <dfn attribute for=FileSystemHandle>kind</dfn> getter steps are to
-return {{FileSystemHandleKind/"file"}} if this is a [=file entry=],
-and return {{FileSystemHandleKind/"directory"}} otherwise.
-
-The <dfn attribute for=FileSystemHandle>name</dfn> getter steps are to return the [=entry/name=] of this.
-=======
 The <dfn attribute for=FileSystemHandle>kind</dfn> getter steps are to return
 {{FileSystemHandleKind/"file"}} if [=this=] is a [=file entry=]; otherwise
 {{FileSystemHandleKind/"directory"}}.
 
 The <dfn attribute for=FileSystemHandle>name</dfn> getter steps are to return [=this=]'s [=entry/name=].
->>>>>>> abad8960
 
 ### The {{FileSystemHandle/isSameEntry()}} method ### {#api-filesystemhandle-issameentry}
 
@@ -810,15 +798,9 @@
    1. Run these steps [=in parallel=]:
       1. Let |access| be the result of running |file|'s [=entry/query access=] given "`readwrite`".
       1. If |access| is not "{{PermissionState/granted}}",
-<<<<<<< HEAD
          reject |closeResult| with a "{{NotAllowedError}}" {{DOMException}} and abort.
       1. Run [=implementation-defined=] malware scans and safe browsing checks.
          If these checks fail, [=/reject=] |closeResult| with an "{{AbortError}}" {{DOMException}} and abort.
-=======
-         reject |closeResult| with a {{NotAllowedError}} and abort.
-      1. Run [=implementation-defined=] malware scans and safe browsing checks.
-         If these checks fail, [=/reject=] |closeResult| with an {{AbortError}} and abort.
->>>>>>> abad8960
       1. Set |stream|.[=FileSystemWritableFileStream/[[file]]=]'s [=file entry/binary data=] to |stream|.[=[[buffer]]=].
          If that throws an exception, [=/reject=] |closeResult| with that exception and abort.
 
@@ -828,13 +810,8 @@
       1. [=file entry/lock/release|Release the lock=] on |stream|.[=FileSystemWritableFileStream/[[file]]=].
       1. [=/Resolve=] |closeResult| with `undefined`.
    1. Return |closeResult|.
-<<<<<<< HEAD
-1. Let |abortAlgorithm| be these steps:
-      1. [=file entry/lock/release|Release the lock=] on |stream|.[=FileSystemWritableFileStream/[[file]]=].
-=======
 1. Let |abortAlgorithm| be this step: [=file entry/lock/release|release the lock=] on
    |stream|.[=FileSystemWritableFileStream/[[file]]=].
->>>>>>> abad8960
 1. Let |highWaterMark| be 1.
 1. Let |sizeAlgorithm| be an algorithm that returns `1`.
 1. [=WritableStream/Set up=] |stream| with <a for="WritableStream/set up"><var
