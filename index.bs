--- conflicted
+++ resolved
@@ -84,13 +84,8 @@
 never be allowed using this API, rather than leaving it entirely up to underlying file
 systems.
 
-<<<<<<< HEAD
 A <dfn export id=file>file entry</dfn> additionally consists of
-<dfn for="file entry" export>binary data</dfn> (a [=byte sequence=]) and a
-<dfn for="file entry">modification timestamp</dfn> (a number representing the number of milliseconds since the <a spec=FileAPI>Unix Epoch</a>).
-=======
-A <dfn lt="file|file entry">file entry</dfn> additionally consists of
-<dfn for="file entry">binary data</dfn> (a [=byte sequence=]), a
+<dfn for="file entry" export>binary data</dfn> (a [=byte sequence=]), a
 <dfn for="file entry">modification timestamp</dfn> (a number representing the number of milliseconds since the <a spec=FileAPI>Unix Epoch</a>),
 a <dfn for="file entry">lock</dfn> (a string that may exclusively be "`open`", "`taken-exclusive`" or "`taken-shared`")
 and a <dfn for="file entry">shared lock count</dfn> (a number representing the number shared locks that are taken at a given point in time).
@@ -131,7 +126,6 @@
 
 Note: Locks help prevent concurrent modifications to a file. A {{FileSystemWritableFileStream}}
 requires a shared lock, while a {{FileSystemSyncAccessHandle}} requires an exclusive one.
->>>>>>> f4fab47c
 
 A <dfn export id=directory>directory entry</dfn> additionally consists of a [=/set=] of
 <dfn for="directory entry">children</dfn>, which are themselves [=/file system entries=].
@@ -159,13 +153,9 @@
 directory on disk but an entry doesn't have to map to any file on disk).
 
 <div algorithm>
-<<<<<<< HEAD
-To <dfn for="file system entry" id=entry-resolve>resolve</dfn> an [=/file system entry=] |child| relative to a [=directory entry=] |root|,
-run the following steps:
-=======
-To <dfn for="entry">resolve</dfn> an [=/entry=] |child| relative to a [=directory entry=] |root|,
+
+To <dfn for="file system entry" id=entry-resolve>resolve</dfn> a [=/file system entry=] |child| relative to a [=directory entry=] |root|,
 run these steps:
->>>>>>> f4fab47c
 
 1. Let |result| be [=a new promise=].
 1. Run these steps [=in parallel=]:
@@ -242,12 +232,7 @@
 {{FileSystemHandleKind/"file"}} if [=this=] is a [=file entry=]; otherwise
 {{FileSystemHandleKind/"directory"}}.
 
-<<<<<<< HEAD
-The <dfn attribute for=FileSystemHandle>name</dfn> attribute must return the [=file system entry/name=] of the
-associated [=FileSystemHandle/entry=].
-=======
-The <dfn attribute for=FileSystemHandle>name</dfn> getter steps are to return [=this=]'s [=entry/name=].
->>>>>>> f4fab47c
+The <dfn attribute for=FileSystemHandle>name</dfn> getter steps are to return [=this=]'s [=file system entry/name=].
 
 ### The {{FileSystemHandle/isSameEntry()}} method ### {#api-filesystemhandle-issameentry}
 
@@ -312,15 +297,9 @@
   1. Let |f| be a new {{File}}.
   1. Set |f|'s <a spec=FileAPI>snapshot state</a> to the current state of |entry|.
   1. Set |f|'s underlying byte sequence to a copy of |entry|'s [=binary data=].
-<<<<<<< HEAD
-  1. Initialize the value of |f|'s {{File/name}} attribute to |entry|'s [=file system entry/name=].
-  1. Initialize the value of |f|'s {{File/lastModified}} attribute to |entry|'s [=file entry/modification timestamp=].
-  1. Initialize the value of |f|'s {{Blob/type}} attribute to an [=implementation-defined=] value, based on for example |entry|'s [=file system entry/name=] or its file extension.
-=======
-  1. Set |f|.{{File/name}} to |entry|'s [=entry/name=].
+  1. Set |f|.{{File/name}} to |entry|'s [=file system entry/name=].
   1. Set |f|.{{File/lastModified}} to |entry|'s [=file entry/modification timestamp=].
-  1. Set |f|.{{Blob/type}} to an [=implementation-defined=] value, based on for example |entry|'s [=entry/name=] or its file extension.
->>>>>>> f4fab47c
+  1. Set |f|.{{Blob/type}} to an [=implementation-defined=] value, based on for example |entry|'s [=file system entry/name=] or its file extension.
 
      Issue: The reading and snapshotting behavior needs to be better specified in the [[FILE-API]] spec,
      for now this is kind of hand-wavy.
@@ -410,7 +389,7 @@
 1. Let |result| be [=a new promise=].
 1. Run these steps [=in parallel=]:
   1. Let |access| be the result of running [=this=]'s [=FileSystemHandle/entry=]'s
-     [=entry/request access=] given "`readwrite`".
+     [=file system entry/request access=] given "`readwrite`".
      If that throws an exception, [=reject=] |result| with that exception and abort.
   1. If |access| is not "{{PermissionState/granted}}",
      reject |result| with a "{{NotAllowedError}}" {{DOMException}} and abort.
@@ -746,15 +725,9 @@
 </div>
 
 <div algorithm>
-<<<<<<< HEAD
-The <dfn method for=FileSystemDirectoryHandle>resolve(|possibleDescendant|)</dfn> method,
-when invoked, must return the result of [=file system entry/resolving=]
-|possibleDescendant|'s [=FileSystemHandle/entry=] relative to [=this=]'s [=FileSystemHandle/entry=].
-=======
 The <dfn method for=FileSystemDirectoryHandle>resolve(|possibleDescendant|)</dfn> method steps are
-to return the result of [=entry/resolving=]|possibleDescendant|'s [=FileSystemHandle/entry=]
+to return the result of [=file system entry/resolving=]|possibleDescendant|'s [=FileSystemHandle/entry=]
 relative to [=this=]'s [=FileSystemHandle/entry=].
->>>>>>> f4fab47c
 
 </div>
 
@@ -824,13 +797,8 @@
    and returns the result of running the [=write a chunk=] algorithm with |stream| and |chunk|.
 1. Let |closeAlgorithm| be these steps:
    1. Let |closeResult| be [=a new promise=].
-<<<<<<< HEAD
-   1. Run the following steps [=in parallel=]:
+   1. Run these steps [=in parallel=]:
       1. Let |access| be the result of running |file|'s [=file system entry/query access=] given "`readwrite`".
-=======
-   1. Run these steps [=in parallel=]:
-      1. Let |access| be the result of running |file|'s [=entry/query access=] given "`readwrite`".
->>>>>>> f4fab47c
       1. If |access| is not "{{PermissionState/granted}}",
          reject |closeResult| with a "{{NotAllowedError}}" {{DOMException}} and abort.
       1. Run [=implementation-defined=] malware scans and safe browsing checks.
